--- conflicted
+++ resolved
@@ -11,17 +11,10 @@
 atoi = "0.4.0"
 umibk = { path = "../umibk/" }
 tokio = { version = "1.11", features = ["fs", "io-std", "macros", "rt"] }
-<<<<<<< HEAD
-noodles-bam = { version = "0.9.0", features = ["async"] }
-noodles-sam = "0.8.0"
-#noodles-bam = {path = "../crates/noodles/noodles-bam", features = ["async"]}
-#noodles-sam = {path = "../crates/noodles/noodles-sam"}
-=======
 #noodles-bam = { version = "0.9.0", features = ["async"] }
 #noodles-sam = "0.8.0"
 noodles-bam = {path = "../crates/noodles/noodles-bam", features = ["async"]}
 noodles-sam = {path = "../crates/noodles/noodles-sam"}
->>>>>>> eacb2466
 clap = "2.33.3"
 thiserror = "1.0.28"
 regex = "1.5.4"
